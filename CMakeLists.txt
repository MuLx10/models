--- conflicted
+++ resolved
@@ -243,11 +243,8 @@
   Kaggle/DigitRecognizerBatchNorm
   vae/vae_mnist
   vae/vae_cnn_mnist
-<<<<<<< HEAD
   VGG19/vgg19_mnist
-=======
   LSTM/TimeSeries-Univariate
->>>>>>> ebda2a27
   LSTM/TimeSeries-Multivariate
 )
 
