--- conflicted
+++ resolved
@@ -243,11 +243,8 @@
   Kaggle/DigitRecognizerBatchNorm
   vae/vae_mnist
   vae/vae_cnn_mnist
-<<<<<<< HEAD
   LSTM/Sentiment-Analysis
-=======
   LSTM/TimeSeries-Univariate
->>>>>>> ebda2a27
   LSTM/TimeSeries-Multivariate
 )
 
