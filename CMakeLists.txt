--- conflicted
+++ resolved
@@ -243,11 +243,8 @@
   Kaggle/DigitRecognizerBatchNorm
   vae/vae_mnist
   vae/vae_cnn_mnist
-<<<<<<< HEAD
   LSTM/TimeSeries-Univariate
-=======
   LSTM/TimeSeries-Multivariate
->>>>>>> acb4c83c
 )
 
 foreach(dir ${DIRS})
